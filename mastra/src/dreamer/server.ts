--- conflicted
+++ resolved
@@ -10,11 +10,7 @@
 import { GraphEvalService } from "./eval-service";
 
 // Load environment variables from .env file in project root
-<<<<<<< HEAD
-config({ path: "/home/kirill/hachathons/co-dreamer-hackathon-20251011/.env" });
-=======
 config({ path: "../../../.env" });
->>>>>>> 1278d4ba
 
 const app = new Hono();
 
